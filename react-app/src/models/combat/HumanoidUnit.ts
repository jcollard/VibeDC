--- conflicted
+++ resolved
@@ -2,15 +2,10 @@
 import { Equipment } from './Equipment';
 import { UnitClass } from './UnitClass';
 import { CombatAbility } from './CombatAbility';
-<<<<<<< HEAD
-import type { EquipmentResult } from '../../utils/EquipmentResult';
-import { EquipmentResultFactory } from '../../utils/EquipmentResult';
-=======
 import type { StatModifier, StatType } from './StatModifier';
 import type { EquipmentResult } from '../../utils/EquipmentResult';
 import { EquipmentResultFactory } from '../../utils/EquipmentResult';
 
->>>>>>> 427194bb
 
 /**
  * JSON representation of a HumanoidUnit for serialization

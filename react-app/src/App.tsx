--- conflicted
+++ resolved
@@ -2,12 +2,9 @@
 import { BrowserRouter, Routes, Route, useParams } from 'react-router-dom'
 import { Game } from './components/Game'
 import { CombatViewRoute } from './components/combat/CombatViewRoute'
-<<<<<<< HEAD
 import { TitleScreen } from './components/TitleScreen'
-=======
 import { DevRoute } from './components/DevRoute'
 import { FirstPersonView } from './components/firstperson/FirstPersonView'
->>>>>>> 2a8606eb
 import { loadAllGameData } from './data/DataLoader'
 import './App.css'
 
